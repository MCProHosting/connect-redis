{
  "name": "connect-redis",
  "description": "Redis session store for Connect",
  "version": "1.4.6",
  "author": "TJ Holowaychuk <tj@vision-media.ca>",
  "main": "./index.js",
<<<<<<< HEAD
  "repository": { "type": "git", "url": "git@github.com:visionmedia/connect-redis.git" },
  "dependencies": { "redis": "0.9.x", "debug": "*" },
=======
  "dependencies": { "redis": ">=0.7.x", "debug": "*" },
>>>>>>> 66f0fdb4
  "devDependencies": { "connect": "*" },
  "engines": { "node": "*" },
  "bugs": {
    "url": "https://github.com/visionmedia/connect-redis/issues"
  },
  "scripts":{
    "test":"node test.js"
  }
}<|MERGE_RESOLUTION|>--- conflicted
+++ resolved
@@ -1,15 +1,11 @@
 {
   "name": "connect-redis",
   "description": "Redis session store for Connect",
-  "version": "1.4.6",
+  "version": "1.4.7",
   "author": "TJ Holowaychuk <tj@vision-media.ca>",
   "main": "./index.js",
-<<<<<<< HEAD
   "repository": { "type": "git", "url": "git@github.com:visionmedia/connect-redis.git" },
   "dependencies": { "redis": "0.9.x", "debug": "*" },
-=======
-  "dependencies": { "redis": ">=0.7.x", "debug": "*" },
->>>>>>> 66f0fdb4
   "devDependencies": { "connect": "*" },
   "engines": { "node": "*" },
   "bugs": {
