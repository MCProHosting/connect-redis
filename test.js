
/**
 * Module dependencies.
 */

var assert = require('assert')
  , connect = require('connect')
  , RedisStore = require('./')(connect);

var store = new RedisStore;
var store_alt = new RedisStore({ db: 15 });
var store_url = new RedisStore({ url: "redis://localhost:6379/db2" });

store.client.on('connect', function(){
  // #set()
  store.set('123', { cookie: { maxAge: 2000 }, name: 'tj' }, function(err, ok){
    assert.ok(!err, '#set() got an error');
    assert.ok(ok, '#set() is not ok');

    // #get()
    store.get('123', function(err, data){
      assert.ok(!err, '#get() got an error');
      assert.deepEqual({ cookie: { maxAge: 2000 }, name: 'tj' }, data);

      // #set null
      store.set('123', { cookie: { maxAge: 2000 }, name: 'tj' }, function(){
        store.destroy('123', function(){
         console.log('done');
         store.client.end(); 
         store_alt.client.end();
<<<<<<< HEAD
         process.exit(0);
=======
         store_url.client.end();
>>>>>>> 66f0fdb4
        });
      });
      throw new Error('Error in fn');
    });
  });
});

process.once('uncaughtException', function (err) {
  assert.ok(err.message === 'Error in fn', '#get() catch wrong error');
});<|MERGE_RESOLUTION|>--- conflicted
+++ resolved
@@ -28,11 +28,8 @@
          console.log('done');
          store.client.end(); 
          store_alt.client.end();
-<<<<<<< HEAD
+         store_url.client.end();
          process.exit(0);
-=======
-         store_url.client.end();
->>>>>>> 66f0fdb4
         });
       });
       throw new Error('Error in fn');
